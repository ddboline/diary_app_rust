--- conflicted
+++ resolved
@@ -107,12 +107,7 @@
                 let diary_file = format!("{}/{}.txt", self.config.diary_path, entry_date);
                 if Path::new(&diary_file).exists() {
                     let mut f = OpenOptions::new().append(true).open(&diary_file)?;
-<<<<<<< HEAD
-                    writeln!(f, "\n{}\n{}\n", entry.diary_datetime, entry.diary_text)?;
-                    f.flush()?;
-=======
                     writeln!(f, "\n{}\n{}\n", entry_datetime, entry.diary_text)?;
->>>>>>> 70e58cb1
                     entry.delete_entry(&self.pool)?;
                     Ok(None)
                 } else if let Some(mut current_entry) =
