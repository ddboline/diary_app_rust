[package]
name = "diary_app_rust"
version = "0.6.0"
authors = ["Daniel Boline <ddboline@gmail.com>"]
edition = "2018"

[package.metadata.deb]
name = "diary-app-rust"
priority = "optional"
section = "rust"
provides = "diary-app-rust"
extended-description = """\
Daily journal"""

# See more keys and their definitions at https://doc.rust-lang.org/cargo/reference/manifest.html

[dependencies]
diary_app_lib = {path="diary_app_lib"}
diary_app_api = {path="diary_app_api"}
diary_app_bot = {path="diary_app_bot"}
env_logger = "0.8"
<<<<<<< HEAD
tokio = {version="1.2", features=["full"]}
=======
actix-rt = "2.0.0-beta.2"
tokio = {version="1.0", features=["full"]}
>>>>>>> 4fc9f38e
dirs = "3.0"
anyhow = "1.0"
chrono = "0.4"

[workspace]
members = [
    "diary_app_lib",
    "diary_app_api",
    "diary_app_bot",
]

[[bin]]
name = "diary-app-rust"
path = "src/diary_app_rust.rs"
doc = false

[[bin]]
name = "diary-app-bot"
path = "src/telegram_bot.rs"
doc = false

[[bin]]
name = "diary-app-api"
path = "src/diary_app_api.rs"
doc = false

[[bin]]
name = "import-gdrive-diary-elog"
path = "src/import_gdrive_diary_elog.rs"
doc = false<|MERGE_RESOLUTION|>--- conflicted
+++ resolved
@@ -19,12 +19,7 @@
 diary_app_api = {path="diary_app_api"}
 diary_app_bot = {path="diary_app_bot"}
 env_logger = "0.8"
-<<<<<<< HEAD
 tokio = {version="1.2", features=["full"]}
-=======
-actix-rt = "2.0.0-beta.2"
-tokio = {version="1.0", features=["full"]}
->>>>>>> 4fc9f38e
 dirs = "3.0"
 anyhow = "1.0"
 chrono = "0.4"
