[package]
name = "diary_app_lib"
version = "0.6.0"
authors = ["Daniel Boline <ddboline@gmail.com>"]
edition = "2018"

[dependencies]
r2d2 = "0.8"
diesel = {version="1.4", features=["postgres", "r2d2", "chrono"]}
chrono = "0.4"
rusoto_core = {version = "0.46", default_features = false, features=["rustls"]}
rusoto_s3 = {version = "0.46", default_features = false, features=["rustls"]}
sts_profile_auth = "0.6"
s3-ext = "0.2"
rand = "0.8"
log = "0.4"
url = "2.2"
dotenv = "0.15"
futures = "0.3"
rayon = "1.5"
jwalk = "0.6"
structopt = "0.3"
crossbeam-channel = "0.5"
parking_lot = "0.11"
crossbeam-utils = "0.8"
lazy_static = "1.4"
serde = "1.0"
serde_derive = "1.0"
serde_json = "1.0"
regex = {version = "1.4", default_features = false}
difference = "2.0"
anyhow = "1.0"
thiserror = "1.0"
dirs = "3.0"
tokio = {version="1.0", features=["full"]}
derive_more = "0.99"
envy = "0.4"
smartstring = "0.2"
<<<<<<< HEAD
smallvec = "1.5"
deadqueue = "0.1"
stack-string = { git = "https://github.com/ddboline/stack-string-rs.git", tag="0.2.0", features=["diesel_types"] }
stdout-channel = { git = "https://github.com/ddboline/stdout-channel-rs.git", tag="0.1.4" }
=======
smallvec = "1.6"
deadqueue = "0.2"
stack-string = { git = "https://github.com/ddboline/stack-string-rs.git", tag="0.2.0", features=["diesel_types"] }
stdout-channel = { git = "https://github.com/ddboline/stdout-channel-rs.git", tag="0.3.0" }
>>>>>>> 4fc9f38e

[dev-dependencies]
tempdir = "0.3"<|MERGE_RESOLUTION|>--- conflicted
+++ resolved
@@ -36,17 +36,10 @@
 derive_more = "0.99"
 envy = "0.4"
 smartstring = "0.2"
-<<<<<<< HEAD
-smallvec = "1.5"
-deadqueue = "0.1"
-stack-string = { git = "https://github.com/ddboline/stack-string-rs.git", tag="0.2.0", features=["diesel_types"] }
-stdout-channel = { git = "https://github.com/ddboline/stdout-channel-rs.git", tag="0.1.4" }
-=======
 smallvec = "1.6"
 deadqueue = "0.2"
 stack-string = { git = "https://github.com/ddboline/stack-string-rs.git", tag="0.2.0", features=["diesel_types"] }
 stdout-channel = { git = "https://github.com/ddboline/stdout-channel-rs.git", tag="0.3.0" }
->>>>>>> 4fc9f38e
 
 [dev-dependencies]
 tempdir = "0.3"